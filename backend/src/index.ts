import express from 'express';
import cors from 'cors';
import dotenv from 'dotenv';
import { createServer } from 'http';
import { WebSocketServer } from 'ws';
import winston from 'winston';
<<<<<<< HEAD
import { disasterRoutes, setOrchestrator as setDisasterOrchestrator } from './routes/disasters';
import { alertRoutes, setDependencies as setAlertDependencies } from './routes/alerts';
import { agentRoutes, setOrchestrator as setAgentOrchestrator } from './routes/agents';
=======
import { disasterRoutes } from './routes/disasters';
import { alertRoutes } from './routes/alerts';
import { agentRoutes } from './routes/agents';
import { createAuthRoutes } from './routes/auth';
>>>>>>> bcc0d03e
import { WebSocketManager } from './services/websocket';
import { AgentOrchestrator } from './agents/orchestrator';
import { DisasterMonitoringService } from './services/monitoring';
import { DescopeAuthService } from './services/descope-auth';

dotenv.config();

// Configure logger
const logger = winston.createLogger({
  level: 'info',
  format: winston.format.combine(
    winston.format.timestamp(),
    winston.format.json()
  ),
  transports: [
    new winston.transports.Console({
      format: winston.format.simple(),
    }),
    new winston.transports.File({ filename: 'error.log', level: 'error' }),
    new winston.transports.File({ filename: 'combined.log' }),
  ],
});

const app = express();
const port = process.env.PORT || 3001;

// Initialize Descope Auth Service
const authService = new DescopeAuthService({
  projectId: process.env.DESCOPE_PROJECT_ID!,
  managementKey: process.env.DESCOPE_MANAGEMENT_KEY
}, logger);

// Middleware
app.use(cors({
  origin: ['http://localhost:5173', 'http://localhost:5174', 'http://localhost:8080'], // Vite dev servers
  credentials: true,
}));
app.use(express.json());
app.use(express.urlencoded({ extended: true }));

// Health check endpoint
app.get('/health', (req, res) => {
  res.json({ 
    status: 'online',
    timestamp: new Date().toISOString(),
    uptime: process.uptime(),
  });
});

// API Routes
app.use('/api/auth', createAuthRoutes(authService, logger));
app.use('/api/disasters', disasterRoutes);
app.use('/api/alerts', alertRoutes);
app.use('/api/agents', agentRoutes);

// Error handling middleware
app.use((err: any, req: express.Request, res: express.Response, next: express.NextFunction) => {
  logger.error('Unhandled error:', err);
  res.status(500).json({
    error: 'Internal server error',
    message: process.env.NODE_ENV === 'development' ? err.message : undefined,
  });
});

// Create HTTP server
const server = createServer(app);

// Setup WebSocket server
const wss = new WebSocketServer({ 
  server,
  path: '/ws',
});

// Initialize WebSocket manager
const wsManager = new WebSocketManager(wss, logger);

// Initialize Agent Orchestrator
const orchestrator = new AgentOrchestrator(logger, wsManager);

// Set orchestrator in routes
setDisasterOrchestrator(orchestrator);
setAlertDependencies(orchestrator, wsManager);
setAgentOrchestrator(orchestrator);

// Initialize Disaster Monitoring Service
const monitoringService = new DisasterMonitoringService(logger, orchestrator);

// Start the server
server.listen(port, () => {
  logger.info(`Guardian Dashboard Backend running on port ${port}`);
  logger.info(`WebSocket server available at ws://localhost:${port}/ws`);
  
  // Start monitoring services
  monitoringService.start();
  orchestrator.initialize();
});

// Graceful shutdown
process.on('SIGTERM', () => {
  logger.info('SIGTERM received, shutting down gracefully');
  monitoringService.stop();
  orchestrator.shutdown();
  server.close(() => {
    logger.info('Server closed');
    process.exit(0);
  });
});

export { app, logger, wsManager, orchestrator };<|MERGE_RESOLUTION|>--- conflicted
+++ resolved
@@ -4,16 +4,10 @@
 import { createServer } from 'http';
 import { WebSocketServer } from 'ws';
 import winston from 'winston';
-<<<<<<< HEAD
 import { disasterRoutes, setOrchestrator as setDisasterOrchestrator } from './routes/disasters';
 import { alertRoutes, setDependencies as setAlertDependencies } from './routes/alerts';
 import { agentRoutes, setOrchestrator as setAgentOrchestrator } from './routes/agents';
-=======
-import { disasterRoutes } from './routes/disasters';
-import { alertRoutes } from './routes/alerts';
-import { agentRoutes } from './routes/agents';
 import { createAuthRoutes } from './routes/auth';
->>>>>>> bcc0d03e
 import { WebSocketManager } from './services/websocket';
 import { AgentOrchestrator } from './agents/orchestrator';
 import { DisasterMonitoringService } from './services/monitoring';
